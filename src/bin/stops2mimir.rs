--- conflicted
+++ resolved
@@ -42,14 +42,10 @@
 #[macro_use]
 extern crate structopt;
 
-<<<<<<< HEAD
 use failure::ResultExt;
-=======
->>>>>>> 05ef498e
 use mimirsbrunn::stops::*;
 use std::collections::HashMap;
 use std::path::PathBuf;
-use structopt::StructOpt;
 
 const MAX_LAT: f64 = 90f64;
 const MIN_LAT: f64 = -90f64;
