[package]
name = "mimirsbrunn"
<<<<<<< HEAD
version = "1.24.0"
authors = ["Canal TP <dt.ro@canaltp.fr>"]
=======
version = "1.24.0-alpha"
authors = ["Kisio Digital <team.core@kisio.com>", "Qwant", "Guillaume Pinot <texitoi@texitio.eu>"]
>>>>>>> 4afa0311
build = "build.rs"
autotests = false
edition = "2018"
description = "Set of tools for geocoding with Elasticsearch"
license = "AGPLv3"
repository = "https://github.com/CanalTP/mimirsbrunn.git"
keywords = [ "mimirsbrunn", "elasticsearch", "geocoding" ]
categories = [ "application" ]
readme = "README.md"

[workspace]
members = [
  "libs/mimir2",
  "libs/places",
  "libs/common",
	"libs/tests",
]

[features]
db-storage = [ "rusqlite" ]

[dependencies]
address-formatter = "0.2.1"
bincode = "1.3.3"
chrono = "0.4"
chrono-tz = "0.5"
<<<<<<< HEAD
serde = {version = "1", features = ["rc"]}
serde_json = "1"
bincode = "1.2"
geo = "0.16"
geo-types = { version = "0.6.1", features = [ "rstar" ] }
rstar = "0.8"
itertools = "0.9"
transit_model = "0.39.0"
typed_index_collection = "2.0.0"
=======
clap = "2.33.1"
cosmogony = "0.10.3"
csv = "1.1"
csv-async = {version = "1.2", features = ["tokio", "with_serde"]}
>>>>>>> 4afa0311
failure = "0.1"
flate2 = { version = "1.0", features = [ "tokio" ] }
futures = "0.3"
geo = "0.18"
geo-types = { version = "0.7", features = [ "rstar" ] }
http = "0.2"
human-sort = "0.2"
itertools = "0.9"
lazy_static = "1.4"
log = { version = "0.4", features = ["release_max_level_debug"] }
navitia-poi-model = "0.3"
num_cpus = "1.13"
osm_boundaries_utils = "0.9"
osmpbfreader = "0.14"
par-map = "0.1.4"
regex = "1"
rstar = "0.8"
rusqlite = { version = "0.23", optional = true }
serde_json = "1"
serde = {version = "1", features = ["rc"]}
slog-async = "2.5"
slog-envlogger = "2.2"
slog-json = "2.4"
slog-scope = "4.3"
slog-stdlog = "4.1"
slog-term = "2.8"
slog = { version = "2.5", features = ["max_level_trace", "release_max_level_debug"]}
snafu = { version = "0.6.10", features = [ "futures" ] }
structopt = "0.3"
tokio-stream = { version = "0.1.7", features = [ "fs" ] }
tokio = { version = "1.6.0", features = [ "sync", "rt", "rt-multi-thread", "macros", "process" ] }
toml = "0.5"
tracing = "0.1.26"
tracing-appender = "0.1.2"
tracing-bunyan-formatter = { version = "0.2", default-features = false }
tracing-futures = "0.2.5"
tracing-log = "0.1.2"
tracing-subscriber = "0.2.17"
transit_model = "0.41.3"
typed_index_collection = "2.0"
walkdir = "2.3"
warp = { version = "0.3.1" }

common = { path = "libs/common" }
mimir2 = { path = "libs/mimir2" }
places = { path = "libs/places" }

[dependencies.config]
git = "https://github.com/mehcode/config-rs.git"
branch = "master"
default_features = false
features = ["json", "toml"]

[lib]
name = "mimirsbrunn"
path = "src/lib.rs"

[dev-dependencies]
async-trait = "0.1.50"
url = { version = "2.2.2", features = [ "serde" ] }
approx = "0.5"
criterion = "0.3"
cucumber = { package = "cucumber_rust", version = "0.9" }
elasticsearch = "7.14.0-alpha.1"
reqwest = { version = "0.11", features = [ "blocking", "json" ] }
serial_test = "0.5.1"
tests = { path = "libs/tests" }
zip = "0.5.13"

[build-dependencies]
json = "0.12"

[[bin]]
name = "bragi"
path = "src/bragi/main.rs"

[[test]]
name = "end_to_end"
harness = false # Allows Cucumber to print output instead of libtest

[[test]]
name = "idf"
harness = false # Allows Cucumber to print output instead of libtest
test = false

[profile.bench]
lto = true

[[bench]]
name = "benchmark"
harness = false<|MERGE_RESOLUTION|>--- conflicted
+++ resolved
@@ -1,12 +1,7 @@
 [package]
 name = "mimirsbrunn"
-<<<<<<< HEAD
-version = "1.24.0"
-authors = ["Canal TP <dt.ro@canaltp.fr>"]
-=======
 version = "1.24.0-alpha"
 authors = ["Kisio Digital <team.core@kisio.com>", "Qwant", "Guillaume Pinot <texitoi@texitio.eu>"]
->>>>>>> 4afa0311
 build = "build.rs"
 autotests = false
 edition = "2018"
@@ -33,22 +28,10 @@
 bincode = "1.3.3"
 chrono = "0.4"
 chrono-tz = "0.5"
-<<<<<<< HEAD
-serde = {version = "1", features = ["rc"]}
-serde_json = "1"
-bincode = "1.2"
-geo = "0.16"
-geo-types = { version = "0.6.1", features = [ "rstar" ] }
-rstar = "0.8"
-itertools = "0.9"
-transit_model = "0.39.0"
-typed_index_collection = "2.0.0"
-=======
 clap = "2.33.1"
 cosmogony = "0.10.3"
 csv = "1.1"
 csv-async = {version = "1.2", features = ["tokio", "with_serde"]}
->>>>>>> 4afa0311
 failure = "0.1"
 flate2 = { version = "1.0", features = [ "tokio" ] }
 futures = "0.3"
