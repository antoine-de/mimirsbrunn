--- conflicted
+++ resolved
@@ -56,33 +56,8 @@
 
 impl From<(ForwardGeocoderQuery, Option<Geometry>)> for Filters {
     fn from(source: (ForwardGeocoderQuery, Option<Geometry>)) -> Self {
-<<<<<<< HEAD
         let (query, geometry) = source;
-        let zone_types = query.zone_types.map(|zts| {
-            zts.iter()
-                .map(|zt| serde_json::to_string(zt).unwrap())
-                .collect()
-        });
-=======
-        let (
-            ForwardGeocoderQuery {
-                q: _,
-                lat,
-                lon,
-                shape_scope,
-                types: _,
-                zone_types,
-                poi_types,
-                limit,
-                timeout,
-                pt_dataset: _,
-                poi_dataset: _,
-                request_id: _,
-            },
-            geometry,
-        ) = source;
         let zone_types = zone_types.map(|zts| zts.iter().map(|t| t.as_str().to_string()).collect());
->>>>>>> efa95f0d
         Filters {
             // When option_zip_option becomes available: coord: input.lat.zip_with(input.lon, Coord::new),
             coord: match (query.lat, query.lon) {
